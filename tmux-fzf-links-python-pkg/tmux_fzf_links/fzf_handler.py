#===============================================================================
#   Author: (c) 2024 Andrea Alberti
#===============================================================================

import shlex
from .errors_types import FailedTmuxPaneSize, FzfError, FzfUserInterrupt
import subprocess
import logging
import tempfile
import os

def extract_option(cmd_user_args:list[str],option:str) -> str | None:
    # extract the user option

    if option in cmd_user_args:
        # Find the index of `option` and get the next argument
        option_index = cmd_user_args.index(option)
        option_arg = cmd_user_args[option_index + 1]

        # Remove `option` and its argument
        cmd_user_args.pop(option_index)  # Remove `option`
        cmd_user_args.pop(option_index)  # Remove the argument (shifts due to first pop)

        return option_arg
    else:
        # `option` is not defined
        return None

def parse_int_option(option_arg:str|None,ref_value:int|None) -> int|None:
    if option_arg is None:
        return None

    if ref_value and option_arg.endswith('%'):
        # Convert percentage to an integer based on the reference value
        percentage = int(option_arg[:-1])  # Remove '%' and convert to int
        int_value = ref_value * percentage // 100
    else:
        # Convert the argument directly to an integer
        int_value = int(option_arg)

    return int_value


def run_fzf(fzf_display_options: str, choices: list[str], use_ls_colors: bool) -> str:
    """Run fzf within a tmux popup with the given options and handle output via mkfifo."""

    # Parse user options into a list
    cmd_user_args: list[str] = shlex.split(fzf_display_options)

    VER_BORDER = 4 # number of characters taken by vertical border
    HOR_BORDER = 2 # number of characters taken by horizontal border

    # Command to launch tmux popup
    tmux_popup_command:list[str] = [
        "tmux", "popup",
        "-E",  # Ensure the command runs interactively
        "-B",  # No tmux popup border
    ]

    # Retrieve the current pane size
    try:
        pane_size_str:str = subprocess.check_output(
            ('tmux', 'display', '-p', '#{pane_height},#{pane_width}',),
            shell=False,
            text=True,
        )
        pane_height, pane_width = map(int, pane_size_str.split(','))
    except Exception as e:
        raise FailedTmuxPaneSize(f"tmux pane size could not be determined: {e}")

    # Set the x offset of the popup
    try:
        x_str = extract_option(cmd_user_args,'-x')
        x = parse_int_option(x_str,None)
    except (IndexError, ValueError):
        raise FailedTmuxPaneSize("option '-x' is defined but its value is missing or invalid")
    if x:
        tmux_popup_command.extend(["-x", f"{x}"])

    # Set the y offset of the popup
    try:
        y_str = extract_option(cmd_user_args,'-y')
        y = parse_int_option(y_str,None)
    except (IndexError, ValueError):
        raise FailedTmuxPaneSize("option '-y' is defined but its value is missing or invalid")
    if y:
        tmux_popup_command.extend(["-y", f"{y}"])

    # Set the width of the popup
    try:
        width_str = extract_option(cmd_user_args,'-w')
        width = parse_int_option(width_str,pane_width-HOR_BORDER)
    except (IndexError, ValueError):
        raise FailedTmuxPaneSize("option '-w' is defined but its value is missing or invalid")
    if width:
        # Force at least one char
        width = max(width,1)

        # Adjust width for the fzf border
        fzf_width = min(width + HOR_BORDER,pane_width)
        tmux_popup_command.extend(["-w", f"{fzf_width}"])

    # Get the height of the popup
    try:
        height_str = extract_option(cmd_user_args,'-h')
        height = parse_int_option(height_str,pane_height-VER_BORDER)
    except (IndexError, ValueError):
        raise FailedTmuxPaneSize("option '-h' is defined but its value is missing or invalid")
    
    if height:
        # Force at least one line
        height = max(height,1)
    else:
<<<<<<< HEAD
        raise FzfError(f"fzf failed with exit code {result.returncode}: {result.stderr}")   
=======
        # If height is not specified in the options, the plugin dynamically
        # computes the necessary popup height to fit all items
        height = len(choices)  # Number of lines

    # Get the maximum number of matches to be displayed at once
    try:
        maxnum_str = extract_option(cmd_user_args,'--maxnum-displayed')
        maxnum = parse_int_option(maxnum_str,pane_height-VER_BORDER)
    except (IndexError, ValueError):
        raise FailedTmuxPaneSize("option '--maxnum-displayed' is defined but its value is missing or invalid")
    if maxnum:
        height = min(height,maxnum)

    # Adjust height for the fzf border
    fzf_height = min(height + VER_BORDER,pane_height)
    tmux_popup_command.extend(["-h", f"{fzf_height}"])

    # Base fzf arguments
    fzf_args = ['--no-sort','--border']
    if use_ls_colors:
        fzf_args.append('--ansi')

    logging.debug(f"fzf_args: {fzf_args}")
    logging.debug(f"tmux_popup_command: {tmux_popup_command}")
    logging.debug(f"cmd_user_args: {cmd_user_args}")

    # Combine fzf arguments, giving user options higher priority
    cmd_args = fzf_args + cmd_user_args

    # Create a temporary directory for the named pipes
    with tempfile.TemporaryDirectory() as tmpdir:
        logging.debug(f"TMP {tmpdir}")
        # Paths for the named pipes
        stdout_pipe = os.path.join(tmpdir, 'fzf_stdout')
        stderr_pipe = os.path.join(tmpdir, 'fzf_stderr')

        # Create named pipes for stdout and stderr
        os.mkfifo(stdout_pipe)
        os.mkfifo(stderr_pipe)

        # Choices → [stdin] → fzf (interactive UI on /dev/tty)
        #           → [stdout] → Named Pipe (stdout_pipe)
        #           → [stderr] → Named Pipe (stderr_pipe)
        
        # Prepare the fzf command to run inside the tmux popup
        fzf_command = (
            f"echo -e \"{chr(10).join(choices)}\" | "
            f"fzf {' '.join(shlex.quote(arg) for arg in cmd_args)} "
            f"> {shlex.quote(stdout_pipe)} 2> {shlex.quote(stderr_pipe)}"
        )

        tmux_popup_command.append(fzf_command)

        try:
            # Start the tmux popup process
            tmux_process = subprocess.Popen(tmux_popup_command, shell=False)

            # Open the named pipes for reading
            with open(stdout_pipe, 'r') as stdout_file, open(stderr_pipe, 'r') as stderr_file:
                # Read stdout and stderr in parallel
                stdout = stdout_file.read().strip()
                stderr = stderr_file.read().strip()

            # Wait for the tmux popup to complete
            tmux_process.wait()

            # Handle errors or user cancellation
            if tmux_process.returncode == 0:
                return stdout
            elif tmux_process.returncode == 130:
                raise FzfUserInterrupt("User canceled selection.")
            else:
                raise FzfError(f"fzf failed with exit code {tmux_process.returncode}: {stderr}")

        finally:
            # Named pipes are automatically cleaned up with the TemporaryDirectory
            pass
>>>>>>> d7d56470
<|MERGE_RESOLUTION|>--- conflicted
+++ resolved
@@ -111,9 +111,6 @@
         # Force at least one line
         height = max(height,1)
     else:
-<<<<<<< HEAD
-        raise FzfError(f"fzf failed with exit code {result.returncode}: {result.stderr}")   
-=======
         # If height is not specified in the options, the plugin dynamically
         # computes the necessary popup height to fit all items
         height = len(choices)  # Number of lines
@@ -190,5 +187,4 @@
 
         finally:
             # Named pipes are automatically cleaned up with the TemporaryDirectory
-            pass
->>>>>>> d7d56470
+            pass